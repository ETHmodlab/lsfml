#! /usr/bin/env python
# -*- coding: utf-8
#
# Copyright (©) 2023 Kenneth Atz (ETH Zurich)

from rdkit import Chem
from rdkit.Chem import rdMolDescriptors

import argparse
import configparser
import os

import numpy as np
import torch
import torch.nn as nn
import torch.nn.functional as F
from torch_geometric.loader import DataLoader

from lsfml.literature.rxnyield.net import (
    EGNN,
    FNN,
    GraphTransformer,
)
from lsfml.literature.rxnyield.net_utils import (
    DataLSF,
    get_rxn_ids,
)

from lsfml.utils import mae_loss, UTILS_PATH


DEVICE = torch.device("cuda" if torch.cuda.is_available() else "cpu")
RXN_DATA = os.path.join(UTILS_PATH, "data/literature_rxndata.h5")


def train(
    model,
    optimizer,
    criterion,
    train_loader,
):
    """Train loop.

    :param model: Model
    :type model: class
    :param optimizer: Optimizer
    :type optimizer: class
    :param criterion: Loss
    :type criterion: class
    :param train_loader: Data loader
    :type train_loader: torch_geometric.loader.dataloader.DataLoader
    :return: RMSE Loss
    :rtype: numpy.float64
    """
    model.train()
    training_loss = []

    for g in train_loader:
        g = g.to(DEVICE)
        optimizer.zero_grad()

        pred = model(g)

        loss = criterion(pred, g.rxn_trg)
        loss.backward()
        optimizer.step()

        with torch.no_grad():
            mae = mae_loss(pred, g.rxn_trg)
            training_loss.append(mae)

    return np.mean(training_loss)


def eval(
    model,
    eval_loader,
):
    """Validation & test loop.

    :param model: Model
    :type model: class
    :param eval_loader: Data loader
    :type eval_loader: torch_geometric.loader.dataloader.DataLoader
    :return: tuple including essential information to quantify network perfromance such as MAE, predirctions, labels etc.
    :rtype: tuple
    """
    model.eval()
    eval_loss = []

    preds = []
    ys = []

    with torch.no_grad():
        for g in eval_loader:
            g = g.to(DEVICE)
            pred = model(g)
            mae = mae_loss(pred, g.rxn_trg)
            eval_loss.append(mae)
            ys.append(g.rxn_trg)
            preds.append(pred)

    return np.mean(eval_loss), ys, preds


if __name__ == "__main__":
    # python train.py -config 420 -mode a -cv 1 -early_stop 0

    # Make Folders for Results and Models
    os.makedirs("results/", exist_ok=True)
    os.makedirs("models/", exist_ok=True)

    # Read Passed Arguments
    parser = argparse.ArgumentParser()
    parser.add_argument("-config", type=str, default="100")
    parser.add_argument("-mode", type=str, default="a")
    parser.add_argument("-cv", type=str, default="1")
    parser.add_argument("-early_stop", type=int, default=1)
    args = parser.parse_args()

    # Define Configuration form Model and Dataset
    config = configparser.ConfigParser()
    CONFIG_PATH = os.path.join(UTILS_PATH, f"config/config_{str(args.config)}.ini")
    config.read(CONFIG_PATH)
    print({section: dict(config[section]) for section in config.sections()})
    early_stop = True if args.early_stop >= 1 else False

    LR_FACTOR = float(config["PARAMS"]["LR_FACTOR"])
    LR_STEP_SIZE = int(config["PARAMS"]["LR_STEP_SIZE"])
    N_KERNELS = int(config["PARAMS"]["N_KERNELS"])
    POOLING_HEADS = int(config["PARAMS"]["POOLING_HEADS"])
    D_MLP = int(config["PARAMS"]["D_MLP"])
    D_KERNEL = int(config["PARAMS"]["D_KERNEL"])
    D_EMBEDDING = int(config["PARAMS"]["D_EMBEDDING"])
    BATCH_SIZE = int(config["PARAMS"]["BATCH_SIZE"])
    QML = int(config["PARAMS"]["QML"])
    GEOMETRY = int(config["PARAMS"]["GEOMETRY"])
    FINGERPRINT = str(config["PARAMS"]["FINGERPRINT"])
    QML = True if QML >= 1 else False
    GEOMETRY = True if GEOMETRY >= 1 else False
    GRAPH_DIM = "edge_3d" if GEOMETRY >= 1 else "edge_2d"
    FINGERPRINT = FINGERPRINT if args.mode == "c" else None
    FP_DIM = 1024 if FINGERPRINT == "ecfp6_1" else 256

    # Initialize Model
    if args.mode == "a":
<<<<<<< HEAD
        model = GraphTransformer(n_kernels=N_KERNELS, pooling_heads=POOLING_HEADS, mlp_dim=D_MLP, kernel_dim=D_KERNEL, embeddings_dim=D_EMBEDDING, qml=QML, geometry=GEOMETRY,)
    elif args.mode == "b":
        model = EGNN(n_kernels=N_KERNELS, mlp_dim=D_MLP, kernel_dim=D_KERNEL, embeddings_dim=D_EMBEDDING, qml=QML, geometry=GEOMETRY,)
    elif args.mode == "c":
        model = FNN(fp_dim=FP_DIM, mlp_dim=D_MLP, kernel_dim=D_KERNEL, embeddings_dim=D_EMBEDDING,)
=======
        model = GraphTransformer(
            n_kernels=N_KERNELS,
            pooling_heads=POOLING_HEADS,
            mlp_dim=D_MLP,
            kernel_dim=D_KERNEL,
            embeddings_dim=D_EMBEDDING,
            qml=QML,
            geometry=GEOMETRY,
        )
    elif args.mode == "b":
        model = EGNN(
            n_kernels=N_KERNELS,
            mlp_dim=D_MLP,
            kernel_dim=D_KERNEL,
            embeddings_dim=D_EMBEDDING,
            qml=QML,
            geometry=GEOMETRY,
        )
    elif args.mode == "c":
        model = FNN(
            fp_dim=FP_DIM,
            mlp_dim=D_MLP,
            kernel_dim=D_KERNEL,
            embeddings_dim=D_EMBEDDING,
        )
>>>>>>> 0e32b2f2

    model = model.to(DEVICE)

    model_parameters = filter(lambda p: p.requires_grad, model.parameters())
    model_parameters = sum([np.prod(e.size()) for e in model_parameters])
    print("\nmodel_parameters", model_parameters)

    optimizer = torch.optim.Adam(model.parameters(), lr=LR_FACTOR, weight_decay=1e-10)
    criterion = nn.MSELoss()
    scheduler = torch.optim.lr_scheduler.StepLR(optimizer, step_size=LR_STEP_SIZE, gamma=0.5, verbose=False)

    # Neural Netowork Training
    tr_losses = []
    ev_losses = []

    if early_stop:
        # Get Datasets
        tran_ids, eval_ids, test_ids = get_rxn_ids(data=RXN_DATA)
        train_data = DataLSF(rxn_ids=tran_ids, data=RXN_DATA, graph_dim=GRAPH_DIM, fingerprint=FINGERPRINT)
        train_loader = DataLoader(train_data, batch_size=BATCH_SIZE, shuffle=True, num_workers=2)
        eval_data = DataLSF(rxn_ids=eval_ids, data=RXN_DATA, graph_dim=GRAPH_DIM, fingerprint=FINGERPRINT)
        eval_loader = DataLoader(eval_data, batch_size=BATCH_SIZE, shuffle=True, num_workers=2)
        test_data = DataLSF(rxn_ids=test_ids, data=RXN_DATA, graph_dim=GRAPH_DIM, fingerprint=FINGERPRINT)
        test_loader = DataLoader(test_data, batch_size=BATCH_SIZE, shuffle=True, num_workers=2)

        # Training with Early Stopping
        min_mae = 1000

        for epoch in range(1000):
            # Training and Eval Loops
            tr_l = train(model, optimizer, criterion, train_loader)
            ev_l, ev_ys, ev_pred = eval(model, eval_loader)
            tr_losses.append(tr_l)
            ev_losses.append(ev_l)
            scheduler.step()

            if ev_l <= min_mae:
                # Define new min-loss
                min_mae = ev_l

                # Test model
                te_l, te_ys, te_pred = eval(model, test_loader)

                ys_saved = [item for sublist in te_ys for item in sublist]
                pred_saved = [item for sublist in te_pred for item in sublist]

                # Save Model and Save Loos + Predictions
                torch.save(model.state_dict(), f"models/config_{str(args.config)}_{str(args.mode)}_{args.cv}.pt")
                torch.save(
                    [tr_losses, ev_losses, ys_saved, pred_saved],
                    f"results/config_{str(args.config)}_{str(args.mode)}_{args.cv}.pt",
                )

    else:
        # Get Datasets
        tran_ids, eval_ids, test_ids = get_rxn_ids(data=RXN_DATA)
        tran_ids += eval_ids
        train_data = DataLSF(rxn_ids=tran_ids, data=RXN_DATA, graph_dim=GRAPH_DIM, fingerprint=FINGERPRINT)
        train_loader = DataLoader(train_data, batch_size=BATCH_SIZE, shuffle=True, num_workers=2)
        test_data = DataLSF(rxn_ids=test_ids, data=RXN_DATA, graph_dim=GRAPH_DIM, fingerprint=FINGERPRINT)
        test_loader = DataLoader(test_data, batch_size=BATCH_SIZE, shuffle=True, num_workers=2)

        # Training without Early Stopping
        for epoch in range(1000):
            # Training Loop
            tr_l = train(model, optimizer, criterion, train_loader)
            tr_losses.append(tr_l)
            scheduler.step()

            if epoch >= 999:
                # Test model
                te_l, te_ys, te_pred = eval(model, test_loader)

                ys = [item for sublist in te_ys for item in sublist]
                pred = [item for sublist in te_pred for item in sublist]

                # Save Model and Save Loos + Predictions
                torch.save(model.state_dict(), f"models/config_{str(args.config)}_{str(args.mode)}_{args.cv}.pt")
                torch.save(
                    [tr_losses, ev_losses, ys_saved, pred_saved],
                    f"results/config_{str(args.config)}_{str(args.mode)}_{args.cv}.pt",
                )
<|MERGE_RESOLUTION|>--- conflicted
+++ resolved
@@ -1,261 +1,253 @@
-#! /usr/bin/env python
-# -*- coding: utf-8
-#
-# Copyright (©) 2023 Kenneth Atz (ETH Zurich)
-
-from rdkit import Chem
-from rdkit.Chem import rdMolDescriptors
-
-import argparse
-import configparser
-import os
-
-import numpy as np
-import torch
-import torch.nn as nn
-import torch.nn.functional as F
-from torch_geometric.loader import DataLoader
-
-from lsfml.literature.rxnyield.net import (
-    EGNN,
-    FNN,
-    GraphTransformer,
-)
-from lsfml.literature.rxnyield.net_utils import (
-    DataLSF,
-    get_rxn_ids,
-)
-
-from lsfml.utils import mae_loss, UTILS_PATH
-
-
-DEVICE = torch.device("cuda" if torch.cuda.is_available() else "cpu")
-RXN_DATA = os.path.join(UTILS_PATH, "data/literature_rxndata.h5")
-
-
-def train(
-    model,
-    optimizer,
-    criterion,
-    train_loader,
-):
-    """Train loop.
-
-    :param model: Model
-    :type model: class
-    :param optimizer: Optimizer
-    :type optimizer: class
-    :param criterion: Loss
-    :type criterion: class
-    :param train_loader: Data loader
-    :type train_loader: torch_geometric.loader.dataloader.DataLoader
-    :return: RMSE Loss
-    :rtype: numpy.float64
-    """
-    model.train()
-    training_loss = []
-
-    for g in train_loader:
-        g = g.to(DEVICE)
-        optimizer.zero_grad()
-
-        pred = model(g)
-
-        loss = criterion(pred, g.rxn_trg)
-        loss.backward()
-        optimizer.step()
-
-        with torch.no_grad():
-            mae = mae_loss(pred, g.rxn_trg)
-            training_loss.append(mae)
-
-    return np.mean(training_loss)
-
-
-def eval(
-    model,
-    eval_loader,
-):
-    """Validation & test loop.
-
-    :param model: Model
-    :type model: class
-    :param eval_loader: Data loader
-    :type eval_loader: torch_geometric.loader.dataloader.DataLoader
-    :return: tuple including essential information to quantify network perfromance such as MAE, predirctions, labels etc.
-    :rtype: tuple
-    """
-    model.eval()
-    eval_loss = []
-
-    preds = []
-    ys = []
-
-    with torch.no_grad():
-        for g in eval_loader:
-            g = g.to(DEVICE)
-            pred = model(g)
-            mae = mae_loss(pred, g.rxn_trg)
-            eval_loss.append(mae)
-            ys.append(g.rxn_trg)
-            preds.append(pred)
-
-    return np.mean(eval_loss), ys, preds
-
-
-if __name__ == "__main__":
-    # python train.py -config 420 -mode a -cv 1 -early_stop 0
-
-    # Make Folders for Results and Models
-    os.makedirs("results/", exist_ok=True)
-    os.makedirs("models/", exist_ok=True)
-
-    # Read Passed Arguments
-    parser = argparse.ArgumentParser()
-    parser.add_argument("-config", type=str, default="100")
-    parser.add_argument("-mode", type=str, default="a")
-    parser.add_argument("-cv", type=str, default="1")
-    parser.add_argument("-early_stop", type=int, default=1)
-    args = parser.parse_args()
-
-    # Define Configuration form Model and Dataset
-    config = configparser.ConfigParser()
-    CONFIG_PATH = os.path.join(UTILS_PATH, f"config/config_{str(args.config)}.ini")
-    config.read(CONFIG_PATH)
-    print({section: dict(config[section]) for section in config.sections()})
-    early_stop = True if args.early_stop >= 1 else False
-
-    LR_FACTOR = float(config["PARAMS"]["LR_FACTOR"])
-    LR_STEP_SIZE = int(config["PARAMS"]["LR_STEP_SIZE"])
-    N_KERNELS = int(config["PARAMS"]["N_KERNELS"])
-    POOLING_HEADS = int(config["PARAMS"]["POOLING_HEADS"])
-    D_MLP = int(config["PARAMS"]["D_MLP"])
-    D_KERNEL = int(config["PARAMS"]["D_KERNEL"])
-    D_EMBEDDING = int(config["PARAMS"]["D_EMBEDDING"])
-    BATCH_SIZE = int(config["PARAMS"]["BATCH_SIZE"])
-    QML = int(config["PARAMS"]["QML"])
-    GEOMETRY = int(config["PARAMS"]["GEOMETRY"])
-    FINGERPRINT = str(config["PARAMS"]["FINGERPRINT"])
-    QML = True if QML >= 1 else False
-    GEOMETRY = True if GEOMETRY >= 1 else False
-    GRAPH_DIM = "edge_3d" if GEOMETRY >= 1 else "edge_2d"
-    FINGERPRINT = FINGERPRINT if args.mode == "c" else None
-    FP_DIM = 1024 if FINGERPRINT == "ecfp6_1" else 256
-
-    # Initialize Model
-    if args.mode == "a":
-<<<<<<< HEAD
-        model = GraphTransformer(n_kernels=N_KERNELS, pooling_heads=POOLING_HEADS, mlp_dim=D_MLP, kernel_dim=D_KERNEL, embeddings_dim=D_EMBEDDING, qml=QML, geometry=GEOMETRY,)
-    elif args.mode == "b":
-        model = EGNN(n_kernels=N_KERNELS, mlp_dim=D_MLP, kernel_dim=D_KERNEL, embeddings_dim=D_EMBEDDING, qml=QML, geometry=GEOMETRY,)
-    elif args.mode == "c":
-        model = FNN(fp_dim=FP_DIM, mlp_dim=D_MLP, kernel_dim=D_KERNEL, embeddings_dim=D_EMBEDDING,)
-=======
-        model = GraphTransformer(
-            n_kernels=N_KERNELS,
-            pooling_heads=POOLING_HEADS,
-            mlp_dim=D_MLP,
-            kernel_dim=D_KERNEL,
-            embeddings_dim=D_EMBEDDING,
-            qml=QML,
-            geometry=GEOMETRY,
-        )
-    elif args.mode == "b":
-        model = EGNN(
-            n_kernels=N_KERNELS,
-            mlp_dim=D_MLP,
-            kernel_dim=D_KERNEL,
-            embeddings_dim=D_EMBEDDING,
-            qml=QML,
-            geometry=GEOMETRY,
-        )
-    elif args.mode == "c":
-        model = FNN(
-            fp_dim=FP_DIM,
-            mlp_dim=D_MLP,
-            kernel_dim=D_KERNEL,
-            embeddings_dim=D_EMBEDDING,
-        )
->>>>>>> 0e32b2f2
-
-    model = model.to(DEVICE)
-
-    model_parameters = filter(lambda p: p.requires_grad, model.parameters())
-    model_parameters = sum([np.prod(e.size()) for e in model_parameters])
-    print("\nmodel_parameters", model_parameters)
-
-    optimizer = torch.optim.Adam(model.parameters(), lr=LR_FACTOR, weight_decay=1e-10)
-    criterion = nn.MSELoss()
-    scheduler = torch.optim.lr_scheduler.StepLR(optimizer, step_size=LR_STEP_SIZE, gamma=0.5, verbose=False)
-
-    # Neural Netowork Training
-    tr_losses = []
-    ev_losses = []
-
-    if early_stop:
-        # Get Datasets
-        tran_ids, eval_ids, test_ids = get_rxn_ids(data=RXN_DATA)
-        train_data = DataLSF(rxn_ids=tran_ids, data=RXN_DATA, graph_dim=GRAPH_DIM, fingerprint=FINGERPRINT)
-        train_loader = DataLoader(train_data, batch_size=BATCH_SIZE, shuffle=True, num_workers=2)
-        eval_data = DataLSF(rxn_ids=eval_ids, data=RXN_DATA, graph_dim=GRAPH_DIM, fingerprint=FINGERPRINT)
-        eval_loader = DataLoader(eval_data, batch_size=BATCH_SIZE, shuffle=True, num_workers=2)
-        test_data = DataLSF(rxn_ids=test_ids, data=RXN_DATA, graph_dim=GRAPH_DIM, fingerprint=FINGERPRINT)
-        test_loader = DataLoader(test_data, batch_size=BATCH_SIZE, shuffle=True, num_workers=2)
-
-        # Training with Early Stopping
-        min_mae = 1000
-
-        for epoch in range(1000):
-            # Training and Eval Loops
-            tr_l = train(model, optimizer, criterion, train_loader)
-            ev_l, ev_ys, ev_pred = eval(model, eval_loader)
-            tr_losses.append(tr_l)
-            ev_losses.append(ev_l)
-            scheduler.step()
-
-            if ev_l <= min_mae:
-                # Define new min-loss
-                min_mae = ev_l
-
-                # Test model
-                te_l, te_ys, te_pred = eval(model, test_loader)
-
-                ys_saved = [item for sublist in te_ys for item in sublist]
-                pred_saved = [item for sublist in te_pred for item in sublist]
-
-                # Save Model and Save Loos + Predictions
-                torch.save(model.state_dict(), f"models/config_{str(args.config)}_{str(args.mode)}_{args.cv}.pt")
-                torch.save(
-                    [tr_losses, ev_losses, ys_saved, pred_saved],
-                    f"results/config_{str(args.config)}_{str(args.mode)}_{args.cv}.pt",
-                )
-
-    else:
-        # Get Datasets
-        tran_ids, eval_ids, test_ids = get_rxn_ids(data=RXN_DATA)
-        tran_ids += eval_ids
-        train_data = DataLSF(rxn_ids=tran_ids, data=RXN_DATA, graph_dim=GRAPH_DIM, fingerprint=FINGERPRINT)
-        train_loader = DataLoader(train_data, batch_size=BATCH_SIZE, shuffle=True, num_workers=2)
-        test_data = DataLSF(rxn_ids=test_ids, data=RXN_DATA, graph_dim=GRAPH_DIM, fingerprint=FINGERPRINT)
-        test_loader = DataLoader(test_data, batch_size=BATCH_SIZE, shuffle=True, num_workers=2)
-
-        # Training without Early Stopping
-        for epoch in range(1000):
-            # Training Loop
-            tr_l = train(model, optimizer, criterion, train_loader)
-            tr_losses.append(tr_l)
-            scheduler.step()
-
-            if epoch >= 999:
-                # Test model
-                te_l, te_ys, te_pred = eval(model, test_loader)
-
-                ys = [item for sublist in te_ys for item in sublist]
-                pred = [item for sublist in te_pred for item in sublist]
-
-                # Save Model and Save Loos + Predictions
-                torch.save(model.state_dict(), f"models/config_{str(args.config)}_{str(args.mode)}_{args.cv}.pt")
-                torch.save(
-                    [tr_losses, ev_losses, ys_saved, pred_saved],
-                    f"results/config_{str(args.config)}_{str(args.mode)}_{args.cv}.pt",
-                )
+#! /usr/bin/env python
+# -*- coding: utf-8
+#
+# Copyright (©) 2023 Kenneth Atz (ETH Zurich)
+
+from rdkit import Chem
+from rdkit.Chem import rdMolDescriptors
+
+import argparse
+import configparser
+import os
+
+import numpy as np
+import torch
+import torch.nn as nn
+import torch.nn.functional as F
+from torch_geometric.loader import DataLoader
+
+from lsfml.literature.rxnyield.net import (
+    EGNN,
+    FNN,
+    GraphTransformer,
+)
+from lsfml.literature.rxnyield.net_utils import (
+    DataLSF,
+    get_rxn_ids,
+)
+
+from lsfml.utils import mae_loss, UTILS_PATH
+
+
+DEVICE = torch.device("cuda" if torch.cuda.is_available() else "cpu")
+RXN_DATA = os.path.join(UTILS_PATH, "data/literature_rxndata.h5")
+
+
+def train(
+    model,
+    optimizer,
+    criterion,
+    train_loader,
+):
+    """Train loop.
+
+    :param model: Model
+    :type model: class
+    :param optimizer: Optimizer
+    :type optimizer: class
+    :param criterion: Loss
+    :type criterion: class
+    :param train_loader: Data loader
+    :type train_loader: torch_geometric.loader.dataloader.DataLoader
+    :return: RMSE Loss
+    :rtype: numpy.float64
+    """
+    model.train()
+    training_loss = []
+
+    for g in train_loader:
+        g = g.to(DEVICE)
+        optimizer.zero_grad()
+
+        pred = model(g)
+
+        loss = criterion(pred, g.rxn_trg)
+        loss.backward()
+        optimizer.step()
+
+        with torch.no_grad():
+            mae = mae_loss(pred, g.rxn_trg)
+            training_loss.append(mae)
+
+    return np.mean(training_loss)
+
+
+def eval(
+    model,
+    eval_loader,
+):
+    """Validation & test loop.
+
+    :param model: Model
+    :type model: class
+    :param eval_loader: Data loader
+    :type eval_loader: torch_geometric.loader.dataloader.DataLoader
+    :return: tuple including essential information to quantify network perfromance such as MAE, predirctions, labels etc.
+    :rtype: tuple
+    """
+    model.eval()
+    eval_loss = []
+
+    preds = []
+    ys = []
+
+    with torch.no_grad():
+        for g in eval_loader:
+            g = g.to(DEVICE)
+            pred = model(g)
+            mae = mae_loss(pred, g.rxn_trg)
+            eval_loss.append(mae)
+            ys.append(g.rxn_trg)
+            preds.append(pred)
+
+    return np.mean(eval_loss), ys, preds
+
+
+if __name__ == "__main__":
+    # python train.py -config 420 -mode a -cv 1 -early_stop 0
+
+    # Make Folders for Results and Models
+    os.makedirs("results/", exist_ok=True)
+    os.makedirs("models/", exist_ok=True)
+
+    # Read Passed Arguments
+    parser = argparse.ArgumentParser()
+    parser.add_argument("-config", type=str, default="100")
+    parser.add_argument("-mode", type=str, default="a")
+    parser.add_argument("-cv", type=str, default="1")
+    parser.add_argument("-early_stop", type=int, default=1)
+    args = parser.parse_args()
+
+    # Define Configuration form Model and Dataset
+    config = configparser.ConfigParser()
+    CONFIG_PATH = os.path.join(UTILS_PATH, f"config/config_{str(args.config)}.ini")
+    config.read(CONFIG_PATH)
+    print({section: dict(config[section]) for section in config.sections()})
+    early_stop = True if args.early_stop >= 1 else False
+
+    LR_FACTOR = float(config["PARAMS"]["LR_FACTOR"])
+    LR_STEP_SIZE = int(config["PARAMS"]["LR_STEP_SIZE"])
+    N_KERNELS = int(config["PARAMS"]["N_KERNELS"])
+    POOLING_HEADS = int(config["PARAMS"]["POOLING_HEADS"])
+    D_MLP = int(config["PARAMS"]["D_MLP"])
+    D_KERNEL = int(config["PARAMS"]["D_KERNEL"])
+    D_EMBEDDING = int(config["PARAMS"]["D_EMBEDDING"])
+    BATCH_SIZE = int(config["PARAMS"]["BATCH_SIZE"])
+    QML = int(config["PARAMS"]["QML"])
+    GEOMETRY = int(config["PARAMS"]["GEOMETRY"])
+    FINGERPRINT = str(config["PARAMS"]["FINGERPRINT"])
+    QML = True if QML >= 1 else False
+    GEOMETRY = True if GEOMETRY >= 1 else False
+    GRAPH_DIM = "edge_3d" if GEOMETRY >= 1 else "edge_2d"
+    FINGERPRINT = FINGERPRINT if args.mode == "c" else None
+    FP_DIM = 1024 if FINGERPRINT == "ecfp6_1" else 256
+
+    # Initialize Model
+    if args.mode == "a":
+        model = GraphTransformer(
+            n_kernels=N_KERNELS,
+            pooling_heads=POOLING_HEADS,
+            mlp_dim=D_MLP,
+            kernel_dim=D_KERNEL,
+            embeddings_dim=D_EMBEDDING,
+            qml=QML,
+            geometry=GEOMETRY,
+        )
+    elif args.mode == "b":
+        model = EGNN(
+            n_kernels=N_KERNELS,
+            mlp_dim=D_MLP,
+            kernel_dim=D_KERNEL,
+            embeddings_dim=D_EMBEDDING,
+            qml=QML,
+            geometry=GEOMETRY,
+        )
+    elif args.mode == "c":
+        model = FNN(
+            fp_dim=FP_DIM,
+            mlp_dim=D_MLP,
+            kernel_dim=D_KERNEL,
+            embeddings_dim=D_EMBEDDING,
+        )
+        
+    model = model.to(DEVICE)
+
+    model_parameters = filter(lambda p: p.requires_grad, model.parameters())
+    model_parameters = sum([np.prod(e.size()) for e in model_parameters])
+    print("\nmodel_parameters", model_parameters)
+
+    optimizer = torch.optim.Adam(model.parameters(), lr=LR_FACTOR, weight_decay=1e-10)
+    criterion = nn.MSELoss()
+    scheduler = torch.optim.lr_scheduler.StepLR(optimizer, step_size=LR_STEP_SIZE, gamma=0.5, verbose=False)
+
+    # Neural Netowork Training
+    tr_losses = []
+    ev_losses = []
+
+    if early_stop:
+        # Get Datasets
+        tran_ids, eval_ids, test_ids = get_rxn_ids(data=RXN_DATA)
+        train_data = DataLSF(rxn_ids=tran_ids, data=RXN_DATA, graph_dim=GRAPH_DIM, fingerprint=FINGERPRINT)
+        train_loader = DataLoader(train_data, batch_size=BATCH_SIZE, shuffle=True, num_workers=2)
+        eval_data = DataLSF(rxn_ids=eval_ids, data=RXN_DATA, graph_dim=GRAPH_DIM, fingerprint=FINGERPRINT)
+        eval_loader = DataLoader(eval_data, batch_size=BATCH_SIZE, shuffle=True, num_workers=2)
+        test_data = DataLSF(rxn_ids=test_ids, data=RXN_DATA, graph_dim=GRAPH_DIM, fingerprint=FINGERPRINT)
+        test_loader = DataLoader(test_data, batch_size=BATCH_SIZE, shuffle=True, num_workers=2)
+
+        # Training with Early Stopping
+        min_mae = 1000
+
+        for epoch in range(1000):
+            # Training and Eval Loops
+            tr_l = train(model, optimizer, criterion, train_loader)
+            ev_l, ev_ys, ev_pred = eval(model, eval_loader)
+            tr_losses.append(tr_l)
+            ev_losses.append(ev_l)
+            scheduler.step()
+
+            if ev_l <= min_mae:
+                # Define new min-loss
+                min_mae = ev_l
+
+                # Test model
+                te_l, te_ys, te_pred = eval(model, test_loader)
+
+                ys_saved = [item for sublist in te_ys for item in sublist]
+                pred_saved = [item for sublist in te_pred for item in sublist]
+
+                # Save Model and Save Loos + Predictions
+                torch.save(model.state_dict(), f"models/config_{str(args.config)}_{str(args.mode)}_{args.cv}.pt")
+                torch.save(
+                    [tr_losses, ev_losses, ys_saved, pred_saved],
+                    f"results/config_{str(args.config)}_{str(args.mode)}_{args.cv}.pt",
+                )
+
+    else:
+        # Get Datasets
+        tran_ids, eval_ids, test_ids = get_rxn_ids(data=RXN_DATA)
+        tran_ids += eval_ids
+        train_data = DataLSF(rxn_ids=tran_ids, data=RXN_DATA, graph_dim=GRAPH_DIM, fingerprint=FINGERPRINT)
+        train_loader = DataLoader(train_data, batch_size=BATCH_SIZE, shuffle=True, num_workers=2)
+        test_data = DataLSF(rxn_ids=test_ids, data=RXN_DATA, graph_dim=GRAPH_DIM, fingerprint=FINGERPRINT)
+        test_loader = DataLoader(test_data, batch_size=BATCH_SIZE, shuffle=True, num_workers=2)
+
+        # Training without Early Stopping
+        for epoch in range(1000):
+            # Training Loop
+            tr_l = train(model, optimizer, criterion, train_loader)
+            tr_losses.append(tr_l)
+            scheduler.step()
+
+            if epoch >= 999:
+                # Test model
+                te_l, te_ys, te_pred = eval(model, test_loader)
+
+                ys = [item for sublist in te_ys for item in sublist]
+                pred = [item for sublist in te_pred for item in sublist]
+
+                # Save Model and Save Loos + Predictions
+                torch.save(model.state_dict(), f"models/config_{str(args.config)}_{str(args.mode)}_{args.cv}.pt")
+                torch.save(
+                    [tr_losses, ev_losses, ys_saved, pred_saved],
+                    f"results/config_{str(args.config)}_{str(args.mode)}_{args.cv}.pt",
+                )